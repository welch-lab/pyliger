--- conflicted
+++ resolved
@@ -1,5 +1,4 @@
 [build-system]
-<<<<<<< HEAD
 build-backend = "pdm.pep517.api"
 requires = [
     "pdm-pep517>=1.0.0",
@@ -8,69 +7,52 @@
 [tool.black]
 exclude = "/(\n    \\.eggs\n  | \\.git\n  | \\.hg\n  | \\.mypy_cache\n  | \\.nox\n  | \\.tox\n  | \\.venv\n  | _build\n  | buck-out\n  | build\n  | dist\n)/\n"
 include = "\\.pyi?$"
-=======
-  build-backend = "pdm.pep517.api"
-  requires      = ["pdm-pep517>=1.0.0"]
-
-[tool.black]
-  exclude = "/(\n    \\.eggs\n  | \\.git\n  | \\.hg\n  | \\.mypy_cache\n  | \\.nox\n  | \\.tox\n  | \\.venv\n  | _build\n  | buck-out\n  | build\n  | dist\n)/\n"
-  include = "\\.pyi?$"
->>>>>>> ed67fcff
 
 [tool.pdm]
   allow_prereleases = true
-
-  [tool.pdm.build]
-    package-dir = "src"
 
 [tool.pdm.build]
 excludes = [
     "contrib",
 ]
 
+    package-dir = "src"
 [project]
-<<<<<<< HEAD
 authors = [
     { name = "Joshua Welch", email = "welchjd@med.umich.edu" },
     { name = "Lu Lu", email = "luluhz@umich.edu" },
 ]
 classifiers = [
-=======
-  authors = [
-    { name = "Joshua Welch", email = "welchjd@med.umich.edu" },
-    { name = "Lu Lu", email = "luluhz@umich.edu" },
-  ]
-  classifiers = [
->>>>>>> ed67fcff
     "Development Status :: 4 - Beta",
     "License :: OSI Approved :: MIT License",
     "Natural Language :: English",
     "Operating System :: OS Independent",
     "Programming Language :: Python :: 3.8",
-<<<<<<< HEAD
 ]
-dependencies = [
-    "adjustText>=0.7.3",
-    "anndata>=0.8.0",
+  dependencies = [
+    "adjustText",
+    "anndata",
     "annoy",
     "bokeh",
     "colorcet",
-    "goatools>=1.3.1",
-    "h5sparse>=0.1.0",
+    "datashader",
+    "goatools",
+    "h5sparse",
     "holoviews",
     "leidenalg",
     "louvain",
-    "matplotlib>=3.6.3",
+    "matplotlib",
     "mygene",
-    "numexpr>=2.8.4",
+    "numexpr",
     "numpy",
     "pandas",
-    "plotnine>=0.10.1",
+    "plotnine",
     "python-igraph",
     "scikit-learn",
-    "seaborn>=0.12.2",
+    "scipy",
+    "seaborn",
     "umap-learn",
-]
+  ]
 description = "The Python version of LIGER package."
 keywords = [
     "LIGER",
@@ -88,49 +70,4 @@
 
 [project.urls]
 homepage = "https://welch-lab.github.io"
-repository = "https://github.com/welch-lab/pyliger"
-=======
-  ]
-  dependencies = [
-    "adjustText",
-    "anndata",
-    "annoy",
-    "bokeh",
-    "colorcet",
-    "datashader",
-    "goatools",
-    "h5sparse",
-    "holoviews",
-    "leidenalg",
-    "llvmlite @ file:///${PROJECT_ROOT}/wheels/llvmlite-0.40.0.dev0-cp311-cp311-manylinux_2_17_x86_64.manylinux2014_x86_64.whl ; sys_platform == 'linux'",
-    "llvmlite @ file:///${PROJECT_ROOT}/wheels/llvmlite-0.40.0.dev0-cp311-cp311-win_amd64.whl ; sys_platform == 'win32'",
-    "louvain",
-    "matplotlib",
-    "mygene",
-    "numba @ file:///${PROJECT_ROOT}/wheels/numba-0.57.0.dev0-cp311-cp311-manylinux_2_17_x86_64.manylinux2014_x86_64.whl  ; sys_platform == 'linux'",
-    "numba @ file:///${PROJECT_ROOT}/wheels/numba-0.57.0.dev0-cp311-cp311-win_amd64.whl  ; sys_platform == 'win32'",
-    "numexpr",
-    "numpy<1.24",
-    "pandas",
-    "plotnine",
-    "python-igraph",
-    "scikit-learn",
-    "scipy",
-    "seaborn",
-    "umap-learn",
-  ]
-  description = "The Python version of LIGER package."
-  keywords = ["LIGER"]
-  maintainers = [{ name = "Andrew Robbins", email = "robbiand@med.umich.edu" }]
-  name = "pyliger"
-  readme = "README.md"
-  requires-python = ">=3.11"
-  version = "0.2.0a1"
-
-  [project.license]
-    text = "MIT"
-
-  [project.urls]
-    homepage   = "https://welch-lab.github.io"
-    repository = "https://github.com/welch-lab/pyliger"
->>>>>>> ed67fcff
+repository = "https://github.com/welch-lab/pyliger"